from concurrent.futures import ProcessPoolExecutor, as_completed
import pandas as pd
import os
import sys
import numpy as np
import matplotlib.pyplot as plt
from tqdm import tqdm
import argparse
import random
from lmfit import Minimizer, Parameters
<<<<<<< HEAD

plt.style.use('seaborn-whitegrid')
=======
plt.style.use('seaborn-v0_8-whitegrid')
>>>>>>> 73cfdc11

np.random.seed(8888)
random.seed(8888)

# Force warnings (other than FutureWarning) to kill the script; this allows debugging numpy warnings.
#import warnings
#warnings.simplefilter("error")
#warnings.simplefilter("ignore", FutureWarning)

# detect whether the file is Encyclopedia output or Skyline report, then read it in appropriately
def read_input(filename, col_conc_map_file):
    with open(filename, 'r') as f:
        header_line = f.readline()

    # if numFragments is a column, it's an Encyclopedia file
    if 'numFragments' in header_line:
        sys.stdout.write('Input identified as EncyclopeDIA *.elib.peptides.txt filetype.\n')

        df = pd.read_csv(filename, sep=None, engine='python')
<<<<<<< HEAD
        df.drop(['numFragments', 'Protein'], axis="columns", inplace=True)  # make a quantitative df with just curve points and peptides

        col_conc_map = pd.read_csv(col_conc_map_file, index_col="filename")

        # map filenames to concentrations
        df.rename(columns=dict(
            col_conc_map['concentration'],
            **{'Peptide': 'peptide'}
        ), inplace=True)

=======
        df = df.drop(['numFragments', 'Protein'], axis=1)  # make a quantitative df with just curve points and peptides
        col_conc_map = pd.read_csv(col_conc_map_file)
        df = df.rename(columns=col_conc_map.set_index('filename')['concentration'])  # map filenames to concentrations
        df = df.rename(columns={'Peptide': 'peptide'})
>>>>>>> 73cfdc11
        df_melted = pd.melt(df, id_vars=['peptide'])
        df_melted.columns = ['peptide', 'curvepoint', 'area']
        df_melted = df_melted[df_melted['curvepoint'].isin(col_conc_map['concentration'])]

    # require columns for File Name, Total Area Fragment, Peptide Sequence
    # TODO: option for Total Area Ratio?
    elif all(col in header_line for col in ['Total Area Fragment', 'Peptide Sequence', 'File Name']):
        sys.stdout.write('Input identified as Skyline export filetype. \n')

        df_melted = pd.read_csv(filename)
        df_melted.rename(columns={'File Name': 'filename'}, inplace=True)
        col_conc_map = pd.read_csv(col_conc_map_file)

        # remove any data for which there isn't a map key
        df_melted = df_melted[df_melted['filename'].isin(col_conc_map['filename'])]

        # map filenames to concentrations
        df_melted = pd.merge(df_melted, col_conc_map, on='filename', how='outer')

        # clean up column names to match downstream convention
        df_melted.rename(columns={'Total Area Fragment': 'area',
                                  'Peptide Sequence': 'peptide',
                                  'concentration': 'curvepoint'}, inplace=True)

        # remove points that didn't have a mapping (NA)
        df_melted['curvepoint'].replace('', np.nan, inplace=True)
        df_melted.dropna(subset=['curvepoint'], inplace=True)

        df_melted['area'].fillna(0, inplace=True)  # replace NA with 0

    # dia-nn output
    elif 'Stripped.Sequence' in header_line:
        sys.stdout.write('Input identified as DIA-NN *.pr_matrix.tsv filetype.\n')

        df = pd.read_table(filename, sep=None, engine='python')
        df = df.drop(['Protein.Group',
            'Protein.Ids',
            'Protein.Names',
            'Genes',
            'First.Protein.Description',
            'Proteotypic',
            'Stripped.Sequence',
            'Precursor.Charge',
            'Precursor.Id'], 1)  # make a quantitative df with just curve points and peptides
        col_conc_map = pd.read_csv(col_conc_map_file)
        df = df.rename(columns=col_conc_map.set_index('filename')['concentration'])  # map filenames to concentrations
        df = df.rename(columns={'Modified.Sequence': 'peptide'})
        df_melted = pd.melt(df, id_vars=['peptide'])
        df_melted.columns = ['peptide', 'curvepoint', 'area']
        df_melted = df_melted[df_melted['curvepoint'].isin(col_conc_map['concentration'])]

        # remove colons in Unimod description, e.g. "AAVDC(UniMod:4)EC(UniMod:4)EFQNLEHNEK.png"
        df_melted['peptide'] = df_melted['peptide'].str.replace(':', '')
        #print(df_melted.head())

    # convert the curve points to numbers so that they sort correctly
    df_melted['curvepoint'] = pd.to_numeric(df_melted['curvepoint'])

    # replace NaN values with zero
    # TODO: is this appropriate? it's required for lmfit in any case
    df_melted['area'].fillna(0, inplace=True)

    return df_melted


# associates a multiplier value to the curvepoint a la single-point calibration
def associate_multiplier(df, multiplier_file):
    mutliplier_df = pd.read_csv(multiplier_file)

    # merge the multiplier with the data frame
    merged_df = pd.merge(df, mutliplier_df, on='peptide', how='inner')
    merged_df['curvepoint_multiplied'] = merged_df['curvepoint'] * merged_df['multiplier']
    multiplied_df = merged_df[['peptide', 'curvepoint_multiplied', 'area']]
    multiplied_df.columns = ['peptide', 'curvepoint', 'area']

    return multiplied_df


# yang's solve for the piecewise fit using lmfit Minimize function
def fit_by_lmfit_yang(x, y):

    def fcn2min(params, x, data, weight):
        a = params['a'].value
        b = params['b'].value
        c = params['c'].value
        model = np.maximum(c, a*x+b)
        return (model-data) * weight

    # parameter initialization
    def initialize_params(x, y):
        subsetdf = pd.DataFrame({'curvepoint': pd.to_numeric(x), 'area': y})
        mean_y = subsetdf.groupby('curvepoint')['area'].mean()  # find the mean response area for each curve point

        # find the top point, second-top point, and bottom points of the curve data
        conc_list = list(set(x))
        top_point = max(conc_list)
        conc_list.remove(top_point)
        second_top = max(conc_list)
        bottom_point = min(conc_list)

        # using the means, calculate a slope (y1-y2/x1-x2)
        linear_slope = (mean_y[second_top]-mean_y[top_point]) / (second_top-top_point)
        # find the noise intercept using average of bottom three points
        noise_intercept = mean_y[bottom_point]
        # find the linear intercept using linear slope (b = y-mx) and the top point
        linear_intercept = mean_y[top_point] - (linear_slope*top_point)

        # edge case catch?
        if noise_intercept < linear_intercept:
            noise_intercept = linear_intercept * 1.05

        return linear_slope, linear_intercept, noise_intercept

    params = Parameters()
    initial_a, initial_b, initial_c = initialize_params(x,y)
    initial_cminusb = initial_c - initial_b
    params.add('a', value=initial_a, min=0.0, vary=True)  # slope signal
    params.add('b', value=initial_b, vary=True)  # intercept signal
    params.add('c_minus_b', value=initial_cminusb, min=0.0, vary=True)
    params.add('c', expr='b + c_minus_b')

    weights = np.minimum(1 / (np.asarray(np.sqrt(x), dtype=float)+np.finfo(float).eps), 1000)  # inverse weights
    minner = Minimizer(fcn2min, params, fcn_args=(x, y, weights))
    result = minner.minimize()

    return result, minner


# find the intersection of the noise and linear regime
def calculate_lod(model_params, df, std_mult, x):

    m_noise, b_noise, m_linear, b_linear = model_params

    # calculate the standard deviation for the noise segment
    if (m_noise - m_linear) == 0:
        intersection = np.inf
    else:
        intersection = (b_linear-b_noise) / (m_noise-m_linear)
    std_noise = np.std(df['area'].loc[(df['curvepoint'].astype(float) < intersection)])

    if m_linear <= 0:  # catch edge cases where there is only noise in the curve
        LOD = float('Inf')
    else:
        LOD = (b_noise + (std_mult*std_noise) - b_linear) / m_linear
    lod_results = [LOD, std_noise]

    # LOD edge cases
    curve_points = set(list(df['curvepoint']))
    curve_points.remove(min(curve_points))
    curve_points.remove(max(curve_points))  # now max is 2nd highest point
    if LOD > max(x):  # if the intersection is higher than the top point of the curve or is a negative number,
        lod_results = [float('Inf'), float('Inf')]
    elif LOD < float(min(curve_points)):  # if there's not at least two points below the LOD
        lod_results = [float('Inf'), float('Inf')]

    return lod_results


# find the intersection of the noise and linear regime
def calculate_loq(model_params, boot_results, cv_thresh=0.2):

    # initialize the known LOD and a 'blank' LOQ
    LOD = model_params[4]
    LOQ = float('Inf')

    if boot_results.empty:
        LOQ = float('Inf')
    else:
        # subset the bootstrap results for just those values above the LOD
        boot_subset = boot_results[(boot_results['boot_x']>LOD) & (boot_results['boot_cv']< cv_thresh)]

        if boot_subset.empty:
            LOQ = float('Inf')
        else:
            LOQ = boot_subset['boot_x'].min()

            # LOQ edge cases
            if LOQ >= boot_results['boot_x'].max() or LOQ <= 0:
                LOQ = float('Inf')

    return LOQ


# determine prediction interval by bootstrapping
def bootstrap_many(df, new_x, num_bootreps=100):

    def bootstrap_once(df, new_x, iter_num):

#        resampled_df = df.sample(n=len(df), replace=True)

        while True:
            resampled_df = df.sample(n=len(df), replace=True)
            if resampled_df['area'].nunique() > 1:
                break

        boot_x = np.array(resampled_df['curvepoint'], dtype=float)
        boot_y = np.array(resampled_df['area'], dtype=float)
        fit_result, mini_result = fit_by_lmfit_yang(boot_x, boot_y)

        a = fit_result.params['a'].value
        b = fit_result.params['b'].value
        c = fit_result.params['c'].value

        yresults = np.maximum(new_x * a + b, c)

        iter_results = pd.DataFrame(data={'boot_x': new_x, iter_num: yresults})

        return iter_results

    if df.empty or np.isnan(new_x).any():
        boot_summary = pd.DataFrame(columns=['boot_x', 'count', 'mean', 'std', 'min',
                                             '5%', '50%', '95%', 'max', 'boot_cv'])

    else:
        # Bootstrap the data (e.g. resample the data with replacement), eval prediction (new_y) at each new_x
        boot_results = pd.DataFrame(data={'boot_x': new_x})
        for i in range(num_bootreps):
            iteration_results = bootstrap_once(df, new_x, i)

            boot_results = pd.merge(boot_results, iteration_results, on='boot_x')

        # reshape the bootstrap results to be columns=boot_x and rows=boot_y results (each iteration is a row)
        boot_results = boot_results.T
        boot_results.columns = boot_results.iloc[0]
        boot_results = boot_results.drop(['boot_x'], axis='rows')

        # calculate lower and upper 95% PI
        boot_summary = (boot_results.describe(percentiles=[.05, .95])).T
        boot_summary['boot_x'] = boot_summary.index

        # calculate the bootstrapped CV
        boot_summary['boot_cv'] = boot_summary['std']/boot_summary['mean']

    return boot_summary


# plot results
def build_plots(peptide, x, y, model_results, boot_results, std_mult, output_dir):

    SMALL_SIZE = 18
    MEDIUM_SIZE = 20
    BIGGER_SIZE = 22

    plt.rc('font', size=SMALL_SIZE)  # controls default text sizes
    plt.rc('axes', titlesize=SMALL_SIZE)  # fontsize of the axes title
    plt.rc('axes', labelsize=MEDIUM_SIZE)  # fontsize of the x and y labels
    plt.rc('xtick', labelsize=SMALL_SIZE)  # fontsize of the tick labels
    plt.rc('ytick', labelsize=SMALL_SIZE)  # fontsize of the tick labels
    plt.rc('legend', fontsize=SMALL_SIZE)  # legend fontsize
    plt.rc('figure', titlesize=BIGGER_SIZE)  # fontsize of the figure title

    plt.figure(figsize=(5, 7))
    plt.suptitle(peptide)

    slope_noise, intercept_noise, slope_linear, intercept_linear, LOD, std_noise, LOQ = model_results

    # plot a line given a slope and intercept
    def add_line_to_plot(slope, intercept, scale, setstyle='-', setcolor='k'):
        axes = plt.gca()
        xlims = np.array(axes.get_xlim())
        x_vals = np.arange(xlims[0], xlims[1], ((xlims[1] - xlims[0]) / 100))
        y_vals = intercept + slope * x_vals
        if scale == 'semilogx':
            plt.semilogx(x_vals, y_vals, linestyle=setstyle, color=setcolor)
        elif scale == 'loglog':
            plt.loglog(x_vals, y_vals, linestyle=setstyle, color=setcolor)
        else:
            plt.plot(x_vals, y_vals, linestyle=setstyle, color=setcolor)

    ###
    ### top plot: linear scale x axis
    plt.subplot(2, 1, 1)
    plt.plot(x, y, 'o')  # scatterplot of the data
    if not boot_results.empty:
        plt.fill_between(boot_results['boot_x'],
                         boot_results['mean']-boot_results['std'], boot_results['mean']+boot_results['std'],
                         color='y', alpha=0.3)
    add_line_to_plot(slope_noise, intercept_noise, 'linear', '-', 'g')  # add noise segment line
    add_line_to_plot(slope_noise, (intercept_noise + (std_mult*std_noise)), 'linear', '--', setcolor='0.5')
    if slope_linear > 0:  # add linear segment line
        add_line_to_plot(slope_linear, intercept_linear, 'linear', '-', 'g')

    plt.axvline(x=LOD,
                color='m',
                label=('LOD = %.3e' % LOD))

    plt.axvline(x=LOQ,
                color='c',
                label=('LOQ = %.3e' % LOQ))

    plt.ylabel('signal')

    # force axis ticks to be scientific notation so the plot is prettier
    plt.ticklabel_format(style='sci', axis='both', scilimits=(0, 0))

    plt.xlim(xmin=min(x)-max(x)*0.01)  # anchor x and y to 0-ish
    plt.ylim(ymin=min(y)-max(y)*0.01, ymax=(max(y))*1.05)


    ###
    ### bottom plot: bootstrapped CVs for discretized points
    plt.subplot(2, 1, 2)
    plt.plot(boot_results['boot_x'], boot_results['boot_cv'], marker='x', color='k', label='_nolegend_')

    plt.axvline(x=LOD,
                color='m',
                label=('LOD = %.3e' % LOD))

    plt.axvline(x=LOQ,
                color='c',
                label=('LOQ = %.3e' % LOQ))

    # add 20%CV reference line
    plt.axhline(y=0.20, color='r', linestyle='dashed')

    #plt.title(peptide, y=1.08)
    plt.xlabel('quantity')
    plt.ylabel('CV')

    # force axis ticks to be scientific notation so the plot is prettier
    plt.ticklabel_format(style='sci', axis='x', scilimits=(0, 0))

    plt.xlim(xmin=min(x)-max(x)*0.01)  # anchor x and y to 0-ish.
    if len(boot_results['boot_cv']) > 0:
        plt.ylim(ymin=-0.01,
                 ymax=(max(boot_results['boot_cv']*1.05)))

    # save the figure
    # add legend with LOD and LOQ values
    legend = plt.legend(loc=8, bbox_to_anchor=(0, -.75, 1., .102), ncol=2)
    plt.savefig(os.path.join(output_dir, peptide + '.png'),
                bbox_extra_artists=(legend,),
                bbox_inches='tight', pad_inches=0.75)
    #plt.show()
    plt.close()


def process_peptide(bootreps, cv_thresh, output_dir, peptide, plot_or_not, std_mult, subset, verbose):
    # sort the dataframe with x values in strictly ascending order
    subset = subset.sort_values(by='curvepoint', ascending=True)

    # create the x and y arrays
    x = np.array(subset['curvepoint'], dtype=float)
    y = np.array(subset['area'], dtype=float)

    # set up the model and the parameters (yang's lmfit minimize function approach)
    result, mini = fit_by_lmfit_yang(x, y)
    slope_noise = 0.0
    slope_linear = result.params['a'].value
    intercept_linear = result.params['b'].value
    intercept_noise = result.params['c'].value

    model_parameters = np.asarray([slope_noise, intercept_noise, slope_linear, intercept_linear])

    lod_vals = calculate_lod(model_parameters, subset, std_mult, x)
    LOD, std_noise = lod_vals

    model_parameters = np.append(model_parameters, lod_vals)

    if not np.isfinite(LOD):
        LOQ = np.inf
        bootstrap_df = bootstrap_many(subset, [np.nan], num_bootreps=0)  # shortcut to get empty DF
    else:
        # calculate coefficients of variation for discrete bins over the linear range (default bins=100)
        x_i = np.linspace(LOD, max(x), num=100, dtype=float)

        bootstrap_df = bootstrap_many(subset, new_x=x_i, num_bootreps=bootreps)

        if verbose == 'y':
            # TODO: this line appears to be very buggy
            boot_summary.to_csv(path_or_buf=os.path.join(output_dir,
                                                         'bootstrapsummary_' + str(list(set(df['peptide']))[0]) + '.csv'),
                                index=True)

        LOQ = calculate_loq(model_parameters, bootstrap_df, cv_thresh)

    model_parameters = np.append(model_parameters, LOQ)

    if plot_or_not == 'y':
        # make a plot of the curve points and the fit, in both linear and log space
        # build_plots(x, y, model_parameters, bootstrap_df, std_mult)
        try:
            build_plots(peptide, x, y, model_parameters, bootstrap_df, std_mult, output_dir)
            # continue
        except ValueError:
            sys.stderr.write('ERROR! Issue with peptide %s. \n' % peptide)

    # make a dataframe row with the peptide and its figures of merit
    new_row = [peptide, LOD, LOQ, slope_linear, intercept_linear, intercept_noise, std_noise]
    new_df_row = pd.DataFrame([new_row], columns=['peptide', 'LOD', 'LOQ',
                                                  'slope_linear', 'intercept_linear', 'intercept_noise',
                                                  'stndev_noise'])
<<<<<<< HEAD
=======
    

#   peptide_fom = peptide_fom.append(new_df_row)
    peptide_fom = pd.concat([peptide_fom, new_df_row], ignore_index=True, axis=0)
>>>>>>> 73cfdc11

    return new_df_row


def main():
    # usage statement and input descriptions
    parser = argparse.ArgumentParser(
        description='A  model for fitting calibration curve data. Takes calibration curve measurements as input, and \
                    returns the Limit of Detection (LOD) and Limit of Quantitation (LOQ) for each peptide measured in \
                    the calibration curve.',
        formatter_class=argparse.ArgumentDefaultsHelpFormatter)

    parser.add_argument('curve_data', type=str,
                        help='a matrix containing peptides and their quantitative values across each curve point (currently\
                                supporting Encyclopedia *.elib.peptides.txt quant reports and Skyline export reports)')
    parser.add_argument('filename_concentration_map', type=str,
                        help='a comma-delimited file containing maps between filenames and the concentration point \
                                they represent (two columns named "filename" and "concentration")')
    parser.add_argument('--std_mult', default=2, type=float,
                        help='specify a multiplier of the standard deviation of the noise for determining limit of \
                        detection (LOD)')
    parser.add_argument('--cv_thresh', default=0.2, type=float,
                        help='specify a coefficient of variation threshold for determining limit of quantitation (LOQ) \
                                (Note: this should be a decimal, not a percentage, e.g. 20%CV threshold should be input as \
                                0.2)')
    parser.add_argument('--bootreps', default=100, type=int,
                        help='specify a number of times to bootstrap the data (Note: this must be an integer, e.g. to \
                                resample the data 100 times, the parameter value should be input as 100')
    parser.add_argument('--multiplier_file', type=str,
                        help='use a single-point multiplier associated with the curve data peptides')
    parser.add_argument('--output_path', default=os.getcwd(), type=str,
                        help='specify an output path for figures of merit and plots')
    parser.add_argument('--plot', default='y', type=str,
                        help='yes/no (y/n) to create individual calibration curve plots for each peptide')
    parser.add_argument('--verbose', default='n', type=str,
                        help='output a detailed summary of the bootstrapping step')

    # parse arguments from command line
    args = parser.parse_args()
    raw_file = args.curve_data
    col_conc_map_file = args.filename_concentration_map
    cv_thresh = args.cv_thresh
    std_mult = args.std_mult
    bootreps = args.bootreps
    multiplier_file = args.multiplier_file
    output_dir = args.output_path
    plot_or_not = args.plot
    verbose = args.verbose

    # read in the data
    quant_df_melted = read_input(raw_file, col_conc_map_file)

    # associate multiplier with the curvepoint ratio (if there is a multiplier provided)
    if multiplier_file:
        quant_df_melted = associate_multiplier(quant_df_melted, multiplier_file)

    # initialize empty data frame to store figures of merit
    peptide_fom = pd.DataFrame(columns=['peptide', 'LOD', 'LOQ',
                                        'slope_linear', 'intercept_linear', 'intercept_noise',
                                        'stndev_noise'])

    # and awwaayyyyy we go~
    with ProcessPoolExecutor() as exec:
        # First, submit each peptide as a job to the executor
        futures = []
        for peptide, subset in quant_df_melted.groupby('peptide'):
            if subset.empty:  # if the peptide is nan, skip it and move on to the next peptide
                continue

            futures.append(exec.submit(process_peptide, bootreps, cv_thresh, output_dir, peptide, plot_or_not, std_mult, subset, verbose))

        # Just loop over the resulting futures and build up the results
        for future in tqdm(as_completed(futures), total=len(futures)):
            peptide_fom = pd.concat([peptide_fom, future.result()])

    peptide_fom.to_csv(path_or_buf=os.path.join(output_dir, 'figuresofmerit.csv'),
                       index=False)


if __name__ == "__main__":
    main()<|MERGE_RESOLUTION|>--- conflicted
+++ resolved
@@ -8,12 +8,7 @@
 import argparse
 import random
 from lmfit import Minimizer, Parameters
-<<<<<<< HEAD
-
-plt.style.use('seaborn-whitegrid')
-=======
 plt.style.use('seaborn-v0_8-whitegrid')
->>>>>>> 73cfdc11
 
 np.random.seed(8888)
 random.seed(8888)
@@ -33,7 +28,6 @@
         sys.stdout.write('Input identified as EncyclopeDIA *.elib.peptides.txt filetype.\n')
 
         df = pd.read_csv(filename, sep=None, engine='python')
-<<<<<<< HEAD
         df.drop(['numFragments', 'Protein'], axis="columns", inplace=True)  # make a quantitative df with just curve points and peptides
 
         col_conc_map = pd.read_csv(col_conc_map_file, index_col="filename")
@@ -44,12 +38,6 @@
             **{'Peptide': 'peptide'}
         ), inplace=True)
 
-=======
-        df = df.drop(['numFragments', 'Protein'], axis=1)  # make a quantitative df with just curve points and peptides
-        col_conc_map = pd.read_csv(col_conc_map_file)
-        df = df.rename(columns=col_conc_map.set_index('filename')['concentration'])  # map filenames to concentrations
-        df = df.rename(columns={'Peptide': 'peptide'})
->>>>>>> 73cfdc11
         df_melted = pd.melt(df, id_vars=['peptide'])
         df_melted.columns = ['peptide', 'curvepoint', 'area']
         df_melted = df_melted[df_melted['curvepoint'].isin(col_conc_map['concentration'])]
@@ -442,13 +430,6 @@
     new_df_row = pd.DataFrame([new_row], columns=['peptide', 'LOD', 'LOQ',
                                                   'slope_linear', 'intercept_linear', 'intercept_noise',
                                                   'stndev_noise'])
-<<<<<<< HEAD
-=======
-    
-
-#   peptide_fom = peptide_fom.append(new_df_row)
-    peptide_fom = pd.concat([peptide_fom, new_df_row], ignore_index=True, axis=0)
->>>>>>> 73cfdc11
 
     return new_df_row
 
@@ -522,7 +503,7 @@
 
         # Just loop over the resulting futures and build up the results
         for future in tqdm(as_completed(futures), total=len(futures)):
-            peptide_fom = pd.concat([peptide_fom, future.result()])
+            peptide_fom = pd.concat([peptide_fom, future.result()], ignore_index=True, axis=0)
 
     peptide_fom.to_csv(path_or_buf=os.path.join(output_dir, 'figuresofmerit.csv'),
                        index=False)
