--- conflicted
+++ resolved
@@ -294,11 +294,7 @@
 
 
 # plot results
-<<<<<<< HEAD
-def build_plots(peptide, x, y, model_results, boot_results, std_mult, output_dir):
-=======
-def build_plots(x, y, model_results, boot_results, std_mult, cv_thresh):
->>>>>>> 269c4534
+def build_plots(peptide, x, y, model_results, boot_results, std_mult, cv_thresh, output_dir):
 
     SMALL_SIZE = 18
     MEDIUM_SIZE = 20
@@ -398,74 +394,7 @@
     plt.close()
 
 
-<<<<<<< HEAD
 def process_peptide(bootreps, cv_thresh, output_dir, peptide, plot_or_not, std_mult, subset, verbose):
-=======
-# usage statement and input descriptions
-parser = argparse.ArgumentParser(
-    description='A  model for fitting calibration curve data. Takes calibration curve measurements as input, and \
-                returns the Limit of Detection (LOD) and Limit of Quantitation (LOQ) for each peptide measured in \
-                the calibration curve.',
-    formatter_class=argparse.ArgumentDefaultsHelpFormatter)
-
-parser.add_argument('curve_data', type=str,
-                    help='a matrix containing peptides and their quantitative values across each curve point (currently\
-                            supporting Encyclopedia *.elib.peptides.txt quant reports and Skyline export reports)')
-parser.add_argument('filename_concentration_map', type=str,
-                    help='a comma-delimited file containing maps between filenames and the concentration point \
-                            they represent (two columns named "filename" and "concentration")')
-parser.add_argument('--std_mult', default=2, type=float,
-                    help='specify a multiplier of the standard deviation of the noise for determining limit of \
-                    detection (LOD)')
-parser.add_argument('--cv_thresh', default=0.2, type=float,
-                    help='specify a coefficient of variation threshold for determining limit of quantitation (LOQ) \
-                            (Note: this should be a decimal, not a percentage, e.g. 20%% CV threshold should be input as \
-                            0.2)')
-parser.add_argument('--bootreps', default=100, type=int,
-                    help='specify a number of times to bootstrap the data (Note: this must be an integer, e.g. to \
-                            resample the data 100 times, the parameter value should be input as 100')
-parser.add_argument('--multiplier_file', type=str,
-                    help='use a single-point multiplier associated with the curve data peptides')
-parser.add_argument('--output_path', default=os.getcwd(), type=str,
-                    help='specify an output path for figures of merit and plots')
-parser.add_argument('--plot', default='y', type=str,
-                    help='yes/no (y/n) to create individual calibration curve plots for each peptide')
-parser.add_argument('--verbose', default='n', type=str,
-                    help='output a detailed summary of the bootstrapping step')
-
-# parse arguments from command line
-args = parser.parse_args()
-raw_file = args.curve_data
-col_conc_map_file = args.filename_concentration_map
-cv_thresh = args.cv_thresh
-std_mult = args.std_mult
-bootreps = args.bootreps
-multiplier_file = args.multiplier_file
-output_dir = args.output_path
-plot_or_not = args.plot
-verbose = args.verbose
-
-# read in the data
-quant_df_melted = read_input(raw_file, col_conc_map_file)
-
-# associate multiplier with the curvepoint ratio (if there is a multiplier provided)
-if multiplier_file:
-    quant_df_melted = associate_multiplier(quant_df_melted, multiplier_file)
-
-# initialize empty data frame to store figures of merit
-peptide_fom = pd.DataFrame(columns=['peptide', 'LOD', 'LOQ',
-                                    'slope_linear', 'intercept_linear', 'intercept_noise',
-                                    'stndev_noise'])
-
-# and awwaayyyyy we go~
-for peptide in tqdm(quant_df_melted['peptide'].unique()):
-
-    subset = quant_df_melted.loc[(quant_df_melted['peptide'] == peptide)]  # subset the dataframe for that peptide
-
-    if subset.empty:  # if the peptide is nan, skip it and move on to the next peptide
-        continue
-
->>>>>>> 269c4534
     # sort the dataframe with x values in strictly ascending order
     subset = subset.sort_values(by='curvepoint', ascending=True)
 
@@ -496,20 +425,13 @@
 
         bootstrap_df = bootstrap_many(subset, new_x=x_i, num_bootreps=bootreps)
 
-<<<<<<< HEAD
         if verbose == 'y':
             # TODO: this line appears to be very buggy
-            boot_summary.to_csv(path_or_buf=os.path.join(output_dir,
-                                                         'bootstrapsummary_' + str(list(set(df['peptide']))[0]) + '.csv'),
-                                index=True)
+            boostrap_df.to_csv(path_or_buf=os.path.join(output_dir,
+                                                        'bootstrapsummary_' + peptide + '.csv'),
+                               index=True)
 
         LOQ = calculate_loq(model_parameters, bootstrap_df, cv_thresh)
-=======
-    if verbose == 'y':
-        bootstrap_df.to_csv(path_or_buf=os.path.join(output_dir,
-                                                     'bootstrapsummary_' + peptide + '.csv'),
-                            index=True)
->>>>>>> 269c4534
 
     model_parameters = np.append(model_parameters, LOQ)
 
@@ -517,13 +439,8 @@
         # make a plot of the curve points and the fit, in both linear and log space
         # build_plots(x, y, model_parameters, bootstrap_df, std_mult)
         try:
-<<<<<<< HEAD
-            build_plots(peptide, x, y, model_parameters, bootstrap_df, std_mult, output_dir)
+            build_plots(peptide, x, y, model_parameters, bootstrap_df, std_mult, cv_thresh, output_dir)
             # continue
-=======
-            build_plots(x, y, model_parameters, bootstrap_df, std_mult, cv_thresh)
-            #continue
->>>>>>> 269c4534
         except ValueError:
             sys.stderr.write('ERROR! Issue with peptide %s. \n' % peptide)
 
@@ -555,7 +472,7 @@
                         detection (LOD)')
     parser.add_argument('--cv_thresh', default=0.2, type=float,
                         help='specify a coefficient of variation threshold for determining limit of quantitation (LOQ) \
-                                (Note: this should be a decimal, not a percentage, e.g. 20%CV threshold should be input as \
+                                (Note: this should be a decimal, not a percentage, e.g. 20%% CV threshold should be input as \
                                 0.2)')
     parser.add_argument('--bootreps', default=100, type=int,
                         help='specify a number of times to bootstrap the data (Note: this must be an integer, e.g. to \
